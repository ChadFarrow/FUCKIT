{
  "tags": {
    "feature-new-feature": {
      "name": "feature-new-feature",
      "description": "Tasks for the new feature development",
      "tasks": [
        {
          "id": 1,
          "title": "Implement RSS Feed Music Track Detection Parser",
          "description": "Create a parser to identify music tracks within podcast episodes by analyzing episode descriptions, chapter data, and value time splits",
          "status": "pending",
          "priority": "high",
          "dependencies": [],
          "details": "Build a core parser that can analyze RSS feed episodes and extract music track information from various sources including episode descriptions, chapter JSON files, and value time splits. This will be the foundation for the music track extraction feature.",
          "testStrategy": "Test with the Doerfel-Verse RSS feed to ensure it can identify music tracks from episode descriptions and chapter data",
          "subtasks": []
        },
        {
          "id": 2,
          "title": "Parse Chapter JSON Files for Track Information",
          "description": "Implement parsing of podcast chapter JSON files to extract music track timestamps and metadata",
          "status": "pending",
          "priority": "high",
          "dependencies": [
            1
          ],
          "details": "Create a chapter parser that can fetch and parse JSON chapter files referenced in RSS feeds. Extract track titles, start/end times, and any additional metadata from the chapter data.",
          "testStrategy": "Test with chapter files from the Doerfel-Verse feed to verify accurate timestamp and track information extraction",
          "subtasks": []
        },
        {
          "id": 3,
          "title": "Extract Value Time Splits for Music Sharing",
          "description": "Parse value-for-value time splits to identify music segments with Lightning Network payment information",
          "status": "pending",
          "priority": "medium",
          "dependencies": [
            1
          ],
          "details": "Implement parsing of podcast:valueTimeSplit elements to identify music segments that are shared via value-for-value. Extract payment addresses, suggested amounts, and custom keys/values.",
          "testStrategy": "Test with feeds containing value time splits to ensure proper extraction of Lightning Network payment details",
          "subtasks": []
        },
        {
          "id": 4,
          "title": "Create Music Track Data Models",
          "description": "Define TypeScript interfaces and data structures for music tracks and related metadata",
          "status": "pending",
          "priority": "high",
          "dependencies": [],
          "details": "Create comprehensive TypeScript interfaces for MusicTrack and MusicFeed data structures. Include all necessary fields for track metadata, value-for-value information, and feed relationships.",
          "testStrategy": "Create unit tests to validate data model structure and type safety",
          "subtasks": []
        },
        {
          "id": 5,
          "title": "Implement Podcast Roll Parsing",
          "description": "Parse podcast roll elements to discover related music feeds and build feed relationships",
          "status": "pending",
          "priority": "medium",
          "dependencies": [
            1
          ],
          "details": "Create a parser for podcast:podroll elements to identify related music feeds. Track feed relationships and hierarchies to enable music content aggregation across multiple feeds.",
          "testStrategy": "Test with feeds containing podcast roll elements to verify proper feed discovery and relationship tracking",
          "subtasks": []
        },
        {
          "id": 6,
          "title": "Build Music Track API Endpoints",
          "description": "Create REST API endpoints for music track extraction, search, and feed analysis",
          "status": "pending",
          "priority": "high",
          "dependencies": [
            4
          ],
          "details": "Implement API endpoints including GET /api/music-tracks, GET /api/music-feeds, and POST /api/music-tracks/analyze. Include proper error handling, rate limiting, and response formatting.",
          "testStrategy": "Create API tests to verify endpoint functionality and response formats",
          "subtasks": []
        },
        {
          "id": 7,
          "title": "Create Music Track List Component",
          "description": "Build a React component to display discovered music tracks in a searchable, filterable interface",
          "status": "pending",
          "priority": "medium",
          "dependencies": [
            6
          ],
          "details": "Create a music track list view component with filtering by artist, episode, feed, or source. Include sorting options and search functionality. Design with responsive layout for mobile and desktop.",
          "testStrategy": "Test component with sample music track data to verify filtering, sorting, and search functionality",
          "subtasks": []
        },
        {
          "id": 8,
          "title": "Implement Music Track Detail View",
          "description": "Create a detailed view component for individual music tracks with metadata and value-for-value integration",
          "status": "pending",
          "priority": "medium",
          "dependencies": [
            7
          ],
          "details": "Build a track detail view that displays full metadata, audio player integration, value-for-value payment interface, and related tracks. Include proper error handling for missing data.",
          "testStrategy": "Test with various track data scenarios including missing metadata and value-for-value information",
          "subtasks": []
        },
        {
          "id": 9,
          "title": "Add Feed Analysis Dashboard",
          "description": "Create a dashboard to display music content statistics and feed relationship visualization",
          "status": "pending",
          "priority": "low",
          "dependencies": [
            6
          ],
          "details": "Build a dashboard component showing music content statistics, feed relationship visualization, discovery timeline, and export functionality. Include charts and analytics for user engagement.",
          "testStrategy": "Test dashboard with sample data to verify statistics calculation and visualization accuracy",
          "subtasks": []
        },
        {
          "id": 10,
          "title": "Implement Audio Player Integration",
          "description": "Add audio player functionality to play music tracks directly from the interface",
          "status": "pending",
          "priority": "medium",
          "dependencies": [
            8
          ],
          "details": "Integrate an audio player component that can play music tracks from their audio URLs. Include play/pause controls, progress tracking, and volume control. Handle various audio formats.",
          "testStrategy": "Test audio player with different audio formats and URLs to ensure proper playback functionality",
          "subtasks": []
        },
        {
          "id": 11,
          "title": "Add Export and Analytics Features",
          "description": "Implement export functionality and analytics tracking for music discovery features",
          "status": "pending",
          "priority": "low",
          "dependencies": [
            9
          ],
          "details": "Add export functionality for music track data in various formats (JSON, CSV). Implement analytics tracking for user engagement with music discovery features. Include performance monitoring.",
          "testStrategy": "Test export functionality with sample data and verify analytics tracking accuracy",
          "subtasks": []
        },
        {
          "id": 12,
          "title": "Performance Optimization and Testing",
          "description": "Optimize performance and conduct comprehensive testing of the music track extraction feature",
          "status": "pending",
          "priority": "high",
          "dependencies": [
            11
          ],
          "details": "Implement caching for parsed feed data, optimize API response times, and add comprehensive error handling. Conduct end-to-end testing with various RSS feeds and edge cases.",
          "testStrategy": "Run performance benchmarks and conduct user acceptance testing with real RSS feeds",
          "subtasks": []
        }
      ]
    }
  },
  "currentTag": "feature-new-feature",
  "feature-music-track-extraction": {
    "tasks": [
      {
        "id": 1,
        "title": "Implement RSS Feed Music Track Detection Parser",
        "description": "Create a parser to identify music tracks within podcast episodes by analyzing episode descriptions, chapter data, and value time splits",
        "status": "done",
        "priority": "high",
        "dependencies": [],
        "details": "Build a core parser that can analyze RSS feed episodes and extract music track information from various sources including episode descriptions, chapter JSON files, and value time splits. This will be the foundation for the music track extraction feature.",
        "testStrategy": "Test with the Doerfel-Verse RSS feed to ensure it can identify music tracks from episode descriptions and chapter data",
        "subtasks": []
      },
      {
        "id": 2,
        "title": "Parse Chapter JSON Files for Track Information",
        "description": "Implement parsing of podcast chapter JSON files to extract music track timestamps and metadata",
        "status": "done",
        "priority": "high",
        "dependencies": [
          1
        ],
        "details": "Create a chapter parser that can fetch and parse JSON chapter files referenced in RSS feeds. Extract track titles, start/end times, and any additional metadata from the chapter data.",
        "testStrategy": "Test with chapter files from the Doerfel-Verse feed to verify accurate timestamp and track information extraction",
        "subtasks": []
      },
      {
        "id": 3,
        "title": "Extract Value Time Splits for Music Sharing",
        "description": "Parse value-for-value time splits to identify music segments with Lightning Network payment information",
        "status": "done",
        "priority": "medium",
        "dependencies": [
          1
        ],
        "details": "Implement parsing of podcast:valueTimeSplit elements to identify music segments that are shared via value-for-value. Extract payment addresses, suggested amounts, and custom keys/values.",
        "testStrategy": "Test with feeds containing value time splits to ensure proper extraction of Lightning Network payment details",
        "subtasks": []
      },
      {
        "id": 4,
        "title": "Create Music Track Data Models",
        "description": "Define TypeScript interfaces and data structures for music tracks and related metadata",
        "status": "done",
        "priority": "high",
        "dependencies": [],
        "details": "Create comprehensive TypeScript interfaces for MusicTrack and MusicFeed data structures. Include all necessary fields for track metadata, value-for-value information, and feed relationships.",
        "testStrategy": "Create unit tests to validate data model structure and type safety",
        "subtasks": []
      },
      {
        "id": 5,
        "title": "Implement Podcast Roll Parsing",
        "description": "Parse podcast roll elements to discover related music feeds and build feed relationships",
        "status": "done",
        "priority": "medium",
        "dependencies": [
          1
        ],
        "details": "Create a parser for podcast:podroll elements to identify related music feeds. Track feed relationships and hierarchies to enable music content aggregation across multiple feeds.",
        "testStrategy": "Test with feeds containing podcast roll elements to verify proper feed discovery and relationship tracking",
        "subtasks": []
      },
      {
        "id": 6,
        "title": "Build Music Track API Endpoints",
        "description": "Create REST API endpoints for music track extraction, search, and feed analysis",
        "status": "done",
        "priority": "high",
        "dependencies": [
          4
        ],
        "details": "Implement API endpoints including GET /api/music-tracks, GET /api/music-feeds, and POST /api/music-tracks/analyze. Include proper error handling, rate limiting, and response formatting.",
        "testStrategy": "Create API tests to verify endpoint functionality and response formats",
        "subtasks": []
      },
      {
        "id": 7,
        "title": "Create Music Track List Component",
        "description": "Build a React component to display discovered music tracks in a searchable, filterable interface",
        "status": "done",
        "priority": "medium",
        "dependencies": [
          6
        ],
        "details": "Create a music track list view component with filtering by artist, episode, feed, or source. Include sorting options and search functionality. Design with responsive layout for mobile and desktop.",
        "testStrategy": "Test component with sample music track data to verify filtering, sorting, and search functionality",
        "subtasks": []
      },
      {
        "id": 8,
        "title": "Implement Music Track Detail View",
        "description": "Create a detailed view component for individual music tracks with metadata and value-for-value integration",
        "status": "done",
        "priority": "medium",
        "dependencies": [
          7
        ],
        "details": "Build a track detail view that displays full metadata, audio player integration, value-for-value payment interface, and related tracks. Include proper error handling for missing data.",
        "testStrategy": "Test with various track data scenarios including missing metadata and value-for-value information",
        "subtasks": []
      },
      {
        "id": 9,
        "title": "Add Feed Analysis Dashboard",
        "description": "Create a dashboard to display music content statistics and feed relationship visualization",
        "status": "pending",
        "priority": "low",
        "dependencies": [
          6
        ],
        "details": "Build a dashboard component showing music content statistics, feed relationship visualization, discovery timeline, and export functionality. Include charts and analytics for user engagement.",
        "testStrategy": "Test dashboard with sample data to verify statistics calculation and visualization accuracy",
        "subtasks": []
      },
      {
        "id": 10,
        "title": "Implement Audio Player Integration",
        "description": "Add audio player functionality to play music tracks directly from the interface",
        "status": "pending",
        "priority": "medium",
        "dependencies": [
          8
        ],
        "details": "Integrate an audio player component that can play music tracks from their audio URLs. Include play/pause controls, progress tracking, and volume control. Handle various audio formats.",
        "testStrategy": "Test audio player with different audio formats and URLs to ensure proper playback functionality",
        "subtasks": []
      },
      {
        "id": 11,
        "title": "Add Export and Analytics Features",
        "description": "Implement export functionality and analytics tracking for music discovery features",
        "status": "pending",
        "priority": "low",
        "dependencies": [
          9
        ],
        "details": "Add export functionality for music track data in various formats (JSON, CSV). Implement analytics tracking for user engagement with music discovery features. Include performance monitoring.",
        "testStrategy": "Test export functionality with sample data and verify analytics tracking accuracy",
        "subtasks": []
      },
      {
        "id": 12,
        "title": "Performance Optimization and Testing",
        "description": "Optimize performance and conduct comprehensive testing of the music track extraction feature",
        "status": "pending",
        "priority": "high",
        "dependencies": [
          11
        ],
        "details": "Implement caching for parsed feed data, optimize API response times, and add comprehensive error handling. Conduct end-to-end testing with various RSS feeds and edge cases.",
        "testStrategy": "Run performance benchmarks and conduct user acceptance testing with real RSS feeds",
        "subtasks": []
      },
      {
        "id": 13,
        "title": "Implement V4V Music Track Extraction",
        "description": "Extract Value4Value (V4V) data from music podcast RSS feeds including Value Time Splits, music tracks, and payment distribution information",
        "details": "",
        "testStrategy": "",
        "status": "pending",
        "dependencies": [],
        "priority": "high",
        "subtasks": [
          {
            "id": 1,
            "title": "Analyze V4V RSS Feed Structure",
            "description": "Study the Doerfel-Verse RSS feed structure to understand Value4Value elements, Value Time Splits format, and music track metadata patterns",
            "details": "",
            "status": "done",
            "dependencies": [],
            "parentTaskId": 13
          },
          {
            "id": 2,
            "title": "Implement Value Time Splits Parser",
            "description": "Create parser to extract Value Time Splits data from RSS feeds, including recipient information, percentages, and time ranges for music tracks",
            "details": "",
            "status": "done",
            "dependencies": [],
            "parentTaskId": 13
          },
          {
            "id": 3,
            "title": "Extract Music Track Information",
            "description": "Identify and extract individual music tracks from podcast episodes, including track metadata, timestamps, and associated V4V data",
            "details": "",
            "status": "done",
            "dependencies": [],
            "parentTaskId": 13
          },
          {
            "id": 4,
            "title": "Integrate with Podcast Index API",
            "description": "Connect to Podcast Index API to fetch additional V4V metadata, Value Time Splits, and music track information not available in RSS feeds",
            "details": "",
            "status": "done",
            "dependencies": [],
            "parentTaskId": 13
          },
          {
            "id": 5,
            "title": "Create Music Track Database Schema",
            "description": "Design database schema to store extracted music tracks, V4V data, Value Time Splits, and relationships between tracks and episodes",
            "details": "",
            "status": "done",
            "dependencies": [],
            "parentTaskId": 13
          },
          {
            "id": 6,
            "title": "Build Music Track Display UI",
            "description": "Create user interface components to display extracted music tracks with V4V information, Value Time Splits, and payment distribution details",
            "details": "",
            "status": "done",
            "dependencies": [],
            "parentTaskId": 13
          }
        ]
<<<<<<< HEAD
      },
      {
        "id": 32,
        "title": "Fix Now Playing Navigation Bug",
        "description": "Fix issue where clicking on the \"now playing\" element doesn't always navigate to the correct album. The now playing bar should consistently take users to the correct album page when clicked.",
        "details": "Investigate and fix the navigation logic in the now playing component to ensure clicking always leads to the correct album page. This may involve checking the album ID mapping, routing logic, or state management issues.",
        "testStrategy": "Test clicking on now playing bar with different albums to verify consistent navigation to correct album pages.",
        "status": "done",
        "dependencies": [],
        "priority": "high",
        "subtasks": []
      },
      {
        "id": 33,
        "title": "Fix Main Page Album Navigation Bug",
        "description": "Fix issue where clicking on albums from the main page doesn't always load the correct album. Album cards should consistently navigate to the correct album page when clicked.",
        "details": "Investigate and fix the navigation logic for album cards on the main page to ensure clicking always leads to the correct album page. This may involve checking the album ID mapping, routing logic, or state management issues in the main page component.",
        "testStrategy": "Test clicking on different album cards from the main page to verify consistent navigation to correct album pages.",
        "status": "done",
        "dependencies": [],
        "priority": "high",
        "subtasks": []
      },
      {
        "id": 34,
        "title": "Fix NaN Duration Values in RSS Parsing",
        "description": "Fix the issue where duration values are showing as \"NaN:NaN:NaN\" in the parsed feeds. The RSS parser needs better error handling for invalid duration values.",
        "details": "The RSS parser in lib/rss-parser.ts has duration parsing logic that doesn't properly handle invalid duration values, resulting in \"NaN:NaN:NaN\" appearing in the parsed feeds. Need to add proper validation and fallback handling for malformed duration data.",
        "testStrategy": "Test RSS parsing with feeds containing invalid duration values to ensure they default to \"0:00\" instead of \"NaN:NaN:NaN\".",
        "status": "done",
        "dependencies": [],
        "priority": "high",
        "subtasks": []
      },
      {
        "id": 35,
        "title": "Fix Bottom Album Cut Off by Now Playing Bar",
        "description": "Fix the layout issue where the bottom album on the main page is being cut off by the fixed now playing bar. Need to add proper bottom padding/margin to prevent content overlap.",
        "details": "The fixed bottom now playing bar is overlapping with the last album on the main page, cutting off content. Need to add bottom padding or margin to the main content area to account for the height of the now playing bar.",
        "testStrategy": "Test the main page layout to ensure the bottom album is fully visible and not cut off by the now playing bar, especially on different screen sizes.",
        "status": "done",
        "dependencies": [],
        "priority": "high",
        "subtasks": []
      },
      {
        "id": 36,
        "title": "Fix Progress Bar Hover Preview Issue",
        "description": "Fix the progress bar hover behavior where hovering over the progress bar fills the entire bar instead of showing the specific section being hovered over. The hover should preview the position without changing the actual playback position.",
        "details": "The audio player progress bar hover functionality needs to be fixed so that hovering shows a preview of the position without filling the entire bar. This likely involves fixing the hover event handling and CSS styling for the progress bar component.",
        "testStrategy": "Test hovering over different parts of the progress bar to ensure it shows the correct preview position without affecting the actual playback position or filling the entire bar.",
        "status": "done",
        "dependencies": [],
        "priority": "medium",
        "subtasks": []
      },
      {
        "id": 37,
        "title": "Fix Progress Bar Time Format Display",
        "description": "Fix the progress bar time display to show proper HH:MM:SS format instead of just minutes. The time display should be consistent with standard audio player formatting.",
        "details": "The progress bar time display is showing time in minutes format instead of the expected HH:MM:SS format. Need to fix the time formatting logic in the audio player component to display time properly.",
        "testStrategy": "Test the progress bar time display to ensure it shows HH:MM:SS format correctly for tracks of different lengths, including tracks longer than 1 hour.",
        "status": "done",
        "dependencies": [],
        "priority": "medium",
        "subtasks": []
      },
      {
        "id": 38,
        "title": "Fix Album Artwork Not Showing on Mobile",
        "description": "Fix the persistent issue where album artwork is not displaying properly on mobile devices. This appears to be a mobile-specific image loading or rendering problem that needs investigation and resolution.",
        "details": "Album artwork is still not showing on mobile devices despite previous attempts to fix this issue. Need to investigate mobile-specific image loading, CORS handling, caching, or rendering issues that prevent album art from displaying on mobile browsers.",
        "testStrategy": "Test album artwork display on various mobile devices and browsers to identify the specific cause and ensure images load properly across all mobile platforms.",
        "status": "done",
        "dependencies": [],
        "priority": "high",
        "subtasks": []
      },
      {
        "id": 39,
        "title": "Add shuffle functionality to publisher pages",
        "description": "Implement shuffle button in publisher detail pages using the same global shuffle logic as the main albums page",
        "details": "Add shuffle functionality to publisher pages by importing useAudio hook, creating handleShuffle function, and updating ControlsBar component to include shuffle button with showShuffle=true and onShuffle handler",
        "testStrategy": "",
        "status": "done",
        "dependencies": [],
        "priority": "medium",
        "subtasks": []
      },
      {
        "id": 40,
        "title": "Fix publisher page loading and display issues",
        "description": "Fix publisher pages to properly display artist names and artwork instead of showing loading states and publisher IDs",
        "details": "Fix publisher page loading states, add bitpunk.fm publisher mapping, improve publisher info display, and ensure proper artwork loading for publisher pages",
        "testStrategy": "",
        "status": "done",
        "dependencies": [],
        "priority": "high",
        "subtasks": []
      },
      {
        "id": 41,
        "title": "Add Bitpunk.fm RSS feeds to application",
        "description": "Add four new RSS feeds from zine.bitpunk.fm to expand the music catalog",
        "details": "Added spectral-hiding, poetry-on-tape, bitpunk-fm, and unwound feeds from zine.bitpunk.fm to feeds.json and parsed-feeds.json, improving feed parsing efficiency with incremental parsing scripts",
        "testStrategy": "",
        "status": "done",
        "dependencies": [],
        "priority": "medium",
        "subtasks": []
      },
      {
        "id": 42,
        "title": "Investigate track artwork display in list view",
        "description": "Investigate why track artwork is not displaying properly in list view despite being present in data",
        "details": "Analyzed track artwork display issue in album detail pages, confirmed track images are present in parsed data and accessible via API, identified potential UI rendering or CSS issues with track image display in list view",
        "testStrategy": "",
        "status": "done",
        "dependencies": [],
        "priority": "medium",
        "subtasks": []
      },
      {
        "id": 43,
        "title": "Fix publisher avatar to use last remote item artwork",
        "description": "Updated publisher pages to use artwork from the last remote item in the publisher feed for the avatar instead of the first item, while keeping the publisher's main artwork for background",
        "details": "Modified PublisherDetailClient.tsx to select feedInfo.remoteItems[feedInfo.remoteItems.length - 1] instead of feedInfo.remoteItems[0] for avatar artwork. Also updated parsing script comments to clarify the chronological order of remote items.",
        "testStrategy": "",
        "status": "done",
        "dependencies": [],
        "priority": "medium",
        "subtasks": []
      },
      {
        "id": 45,
        "title": "Fix Site Loading Performance Issues",
        "description": "Investigate and resolve current site loading slowdown issues",
        "details": "Based on investigation, the site loading performance issues appear to be caused by: 1) Large parsed-feeds.json file (512KB) - Has grown from ~400K to 512K, causing slower API responses; 2) Multiple backup files - 20+ backup files in data/ directory may be affecting file system performance; 3) API caching strategy - Current 5-minute cache may not be optimal for the large data size; 4) Image loading optimization - Multiple image domains and CDN configurations may need tuning. Immediate actions needed: Optimize parsed-feeds.json by removing unnecessary data or implementing pagination, clean up backup files to reduce file system overhead, implement better caching strategy for large data files, consider implementing data compression or streaming for large responses, review image loading and CDN configuration for performance bottlenecks.",
        "testStrategy": "Measure page load times before and after optimizations, analyze network requests, check API response times, verify caching effectiveness, and test on different devices and network conditions.",
        "status": "done",
        "dependencies": [],
        "priority": "high",
        "subtasks": []
      },
      {
        "id": 46,
        "title": "Critical: Fix Infinite Recursion Error",
        "description": "Fix infinite recursion error causing site to crash",
        "details": "The site is experiencing 'too much recursion' errors in NextJS, likely caused by recent performance optimizations. Need to immediately identify and fix the recursive function calls that are causing the browser to crash. This is a critical issue that prevents the site from functioning.",
        "testStrategy": "Test site functionality after fix, ensure no infinite loops, verify all features work properly.",
        "status": "done",
        "dependencies": [],
        "priority": "high",
        "subtasks": []
      },
      {
        "id": 47,
        "title": "Fix Service Worker API Interception and Decoding Errors",
        "description": "Fix Service Worker issues causing API decoding failures",
        "details": "The site is experiencing Service Worker issues where it's intercepting API requests to /api/albums and causing 'Decoding failed' errors. Need to fix the Service Worker configuration to properly handle API requests and prevent decoding failures. The Service Worker is interfering with the API responses and causing the site to fail loading album data. UPDATE: Service Worker is now disabled but 'Decoding failed' errors persist. This suggests the issue is not with Service Worker but with the API response itself or how it's being processed. CRITICAL: Infinite recursion errors persist even after removing debugging code. The page loads visually but JavaScript crashes with 'too much recursion' errors in NextJS. Need to identify the root cause in React component logic, likely in useEffect dependencies, state updates, or component re-rendering cycles.",
        "testStrategy": "Test API endpoints directly, verify Service Worker doesn't interfere with API requests, ensure album data loads properly.",
        "status": "done",
        "dependencies": [],
        "priority": "high",
        "subtasks": []
      },
      {
        "id": 48,
        "title": "Fix Auto-Play Not Working",
        "description": "Fix auto-play functionality so that audio automatically starts playing when users click on album tracks or when the player is initialized",
        "details": "The audio player should automatically start playing when users click on album tracks or when the player is initialized. This includes resolving any browser autoplay restrictions, ensuring proper audio context initialization, and handling mobile device autoplay limitations. Need to investigate current audio context setup, browser autoplay policies, and mobile device compatibility.",
        "testStrategy": "Test auto-play functionality across different browsers and devices. Verify that clicking on tracks starts playback immediately, and that the audio context initializes properly without user interaction requirements.",
        "status": "done",
        "dependencies": [],
        "priority": "high",
        "subtasks": []
      },
      {
        "id": 49,
        "title": "Fix Playlist Pages Don't Load",
        "description": "Fix issues where playlist pages are not loading properly or are showing errors when users try to access them",
        "details": "Investigate and resolve issues with playlist page loading. This includes checking the playlist route implementation, data fetching, error handling, and ensuring proper rendering of playlist content. Need to identify whether the issue is with the API endpoint, data processing, or frontend rendering.",
        "testStrategy": "Test playlist page access and functionality. Verify that playlist pages load correctly, display proper content, and handle any errors gracefully. Check both individual playlist pages and playlist listing pages.",
        "status": "done",
        "dependencies": [],
        "priority": "high",
        "subtasks": []
      },
      {
        "id": 51,
        "title": "Auto-Add All Tracks Found in Shows to Site",
        "description": "Implement functionality to automatically detect and add any individual tracks found within shows/episodes to the site's music catalog",
        "details": "Create a system to automatically extract and add individual tracks from shows/episodes to the site. This includes parsing show content to identify individual songs, extracting track metadata (artist, title, duration), and adding them to the main music catalog. Need to implement track detection algorithms, metadata extraction, and integration with the existing album/feed system.",
        "testStrategy": "Test the automatic track detection and addition system. Verify that individual tracks from shows are properly identified, extracted, and added to the site catalog. Check that track metadata is accurate and that the tracks appear in search results and main music listings.",
        "status": "done",
        "dependencies": [],
        "priority": "medium",
        "subtasks": []
      },
      {
        "id": 52,
        "title": "Create Doerfels-Only Version for TJ",
        "description": "Create a specialized version of the site that only shows content from Doerfels, filtering out all other publishers and feeds for TJ's use",
        "details": "Develop a Doerfels-only version of the application that filters content to show only Doerfels-related music and shows. This includes creating a separate deployment or configuration option, implementing content filtering logic, updating the UI to reflect the Doerfels-only branding, and ensuring all functionality works with the filtered content set.",
        "testStrategy": "Test the Doerfels-only version to ensure it only displays Doerfels content, maintains all core functionality (playback, navigation, search), and provides a clean user experience focused on Doerfels music and shows.",
        "status": "done",
        "dependencies": [],
        "priority": "medium",
        "subtasks": []
      },
      {
        "id": 53,
        "title": "Fix and Complete Auto Playlist Maker for Music Shows",
        "description": "Work on and fix the auto playlist maker functionality for music shows that was started but needs completion and debugging",
        "details": "Continue development and fix issues with the auto playlist maker for music shows. This includes completing the implementation, debugging any existing issues, ensuring proper playlist generation from music show content, and integrating it with the existing playlist system. Need to investigate the current implementation status and identify what needs to be fixed or completed.",
        "testStrategy": "Test the auto playlist maker functionality to ensure it properly generates playlists from music show content, handles various show formats correctly, and integrates seamlessly with the existing playlist system. Verify that generated playlists are accurate and functional.",
        "status": "done",
        "dependencies": [],
        "priority": "high",
        "subtasks": []
      },
      {
        "id": 54,
        "title": "Add Bloodshot Lies Album Art Background",
        "description": "Implemented Bloodshot Lies album art as the main page background with proper styling and positioning",
        "details": "- Added bloodshot-lies-big.jpg to public directory\n- Updated app/layout.tsx to use center/contain positioning for full image display\n- Set background opacity to 15% for subtle effect\n- Updated app/globals.css with supporting styles\n- Used center/contain instead of center/cover to show complete album art without cropping\n- Background displays full stylized head with neural pathways, \"DV\" logo, \"Bloodshot Lies\" text, and \"THE DOERFELS\" text",
        "testStrategy": "",
        "status": "done",
        "dependencies": [],
        "priority": "medium",
        "subtasks": []
      }
    ],
    "metadata": {
      "name": "master",
      "description": "Main task list for FUCKIT podcast/music streaming application",
      "created": "2025-01-27T00:00:00.000Z",
      "lastModified": "2025-01-27T00:00:00.000Z",
      "updated": "2025-07-31T01:24:50.158Z"
=======
      }
    ],
    "metadata": {
      "created": "2025-08-01T21:46:44.417Z",
      "updated": "2025-08-01T22:22:51.044Z",
      "description": "Music track extraction feature development"
>>>>>>> 65e12116
    }
  },
  "audio-playback-fixes": {
    "tasks": [],
    "metadata": {
      "created": "2025-08-01T22:54:10.108Z",
      "updated": "2025-08-01T22:54:10.108Z",
      "description": "Audio playback and resource preloading fixes for the FUCKIT music application"
    }
  }
}<|MERGE_RESOLUTION|>--- conflicted
+++ resolved
@@ -379,254 +379,12 @@
             "parentTaskId": 13
           }
         ]
-<<<<<<< HEAD
-      },
-      {
-        "id": 32,
-        "title": "Fix Now Playing Navigation Bug",
-        "description": "Fix issue where clicking on the \"now playing\" element doesn't always navigate to the correct album. The now playing bar should consistently take users to the correct album page when clicked.",
-        "details": "Investigate and fix the navigation logic in the now playing component to ensure clicking always leads to the correct album page. This may involve checking the album ID mapping, routing logic, or state management issues.",
-        "testStrategy": "Test clicking on now playing bar with different albums to verify consistent navigation to correct album pages.",
-        "status": "done",
-        "dependencies": [],
-        "priority": "high",
-        "subtasks": []
-      },
-      {
-        "id": 33,
-        "title": "Fix Main Page Album Navigation Bug",
-        "description": "Fix issue where clicking on albums from the main page doesn't always load the correct album. Album cards should consistently navigate to the correct album page when clicked.",
-        "details": "Investigate and fix the navigation logic for album cards on the main page to ensure clicking always leads to the correct album page. This may involve checking the album ID mapping, routing logic, or state management issues in the main page component.",
-        "testStrategy": "Test clicking on different album cards from the main page to verify consistent navigation to correct album pages.",
-        "status": "done",
-        "dependencies": [],
-        "priority": "high",
-        "subtasks": []
-      },
-      {
-        "id": 34,
-        "title": "Fix NaN Duration Values in RSS Parsing",
-        "description": "Fix the issue where duration values are showing as \"NaN:NaN:NaN\" in the parsed feeds. The RSS parser needs better error handling for invalid duration values.",
-        "details": "The RSS parser in lib/rss-parser.ts has duration parsing logic that doesn't properly handle invalid duration values, resulting in \"NaN:NaN:NaN\" appearing in the parsed feeds. Need to add proper validation and fallback handling for malformed duration data.",
-        "testStrategy": "Test RSS parsing with feeds containing invalid duration values to ensure they default to \"0:00\" instead of \"NaN:NaN:NaN\".",
-        "status": "done",
-        "dependencies": [],
-        "priority": "high",
-        "subtasks": []
-      },
-      {
-        "id": 35,
-        "title": "Fix Bottom Album Cut Off by Now Playing Bar",
-        "description": "Fix the layout issue where the bottom album on the main page is being cut off by the fixed now playing bar. Need to add proper bottom padding/margin to prevent content overlap.",
-        "details": "The fixed bottom now playing bar is overlapping with the last album on the main page, cutting off content. Need to add bottom padding or margin to the main content area to account for the height of the now playing bar.",
-        "testStrategy": "Test the main page layout to ensure the bottom album is fully visible and not cut off by the now playing bar, especially on different screen sizes.",
-        "status": "done",
-        "dependencies": [],
-        "priority": "high",
-        "subtasks": []
-      },
-      {
-        "id": 36,
-        "title": "Fix Progress Bar Hover Preview Issue",
-        "description": "Fix the progress bar hover behavior where hovering over the progress bar fills the entire bar instead of showing the specific section being hovered over. The hover should preview the position without changing the actual playback position.",
-        "details": "The audio player progress bar hover functionality needs to be fixed so that hovering shows a preview of the position without filling the entire bar. This likely involves fixing the hover event handling and CSS styling for the progress bar component.",
-        "testStrategy": "Test hovering over different parts of the progress bar to ensure it shows the correct preview position without affecting the actual playback position or filling the entire bar.",
-        "status": "done",
-        "dependencies": [],
-        "priority": "medium",
-        "subtasks": []
-      },
-      {
-        "id": 37,
-        "title": "Fix Progress Bar Time Format Display",
-        "description": "Fix the progress bar time display to show proper HH:MM:SS format instead of just minutes. The time display should be consistent with standard audio player formatting.",
-        "details": "The progress bar time display is showing time in minutes format instead of the expected HH:MM:SS format. Need to fix the time formatting logic in the audio player component to display time properly.",
-        "testStrategy": "Test the progress bar time display to ensure it shows HH:MM:SS format correctly for tracks of different lengths, including tracks longer than 1 hour.",
-        "status": "done",
-        "dependencies": [],
-        "priority": "medium",
-        "subtasks": []
-      },
-      {
-        "id": 38,
-        "title": "Fix Album Artwork Not Showing on Mobile",
-        "description": "Fix the persistent issue where album artwork is not displaying properly on mobile devices. This appears to be a mobile-specific image loading or rendering problem that needs investigation and resolution.",
-        "details": "Album artwork is still not showing on mobile devices despite previous attempts to fix this issue. Need to investigate mobile-specific image loading, CORS handling, caching, or rendering issues that prevent album art from displaying on mobile browsers.",
-        "testStrategy": "Test album artwork display on various mobile devices and browsers to identify the specific cause and ensure images load properly across all mobile platforms.",
-        "status": "done",
-        "dependencies": [],
-        "priority": "high",
-        "subtasks": []
-      },
-      {
-        "id": 39,
-        "title": "Add shuffle functionality to publisher pages",
-        "description": "Implement shuffle button in publisher detail pages using the same global shuffle logic as the main albums page",
-        "details": "Add shuffle functionality to publisher pages by importing useAudio hook, creating handleShuffle function, and updating ControlsBar component to include shuffle button with showShuffle=true and onShuffle handler",
-        "testStrategy": "",
-        "status": "done",
-        "dependencies": [],
-        "priority": "medium",
-        "subtasks": []
-      },
-      {
-        "id": 40,
-        "title": "Fix publisher page loading and display issues",
-        "description": "Fix publisher pages to properly display artist names and artwork instead of showing loading states and publisher IDs",
-        "details": "Fix publisher page loading states, add bitpunk.fm publisher mapping, improve publisher info display, and ensure proper artwork loading for publisher pages",
-        "testStrategy": "",
-        "status": "done",
-        "dependencies": [],
-        "priority": "high",
-        "subtasks": []
-      },
-      {
-        "id": 41,
-        "title": "Add Bitpunk.fm RSS feeds to application",
-        "description": "Add four new RSS feeds from zine.bitpunk.fm to expand the music catalog",
-        "details": "Added spectral-hiding, poetry-on-tape, bitpunk-fm, and unwound feeds from zine.bitpunk.fm to feeds.json and parsed-feeds.json, improving feed parsing efficiency with incremental parsing scripts",
-        "testStrategy": "",
-        "status": "done",
-        "dependencies": [],
-        "priority": "medium",
-        "subtasks": []
-      },
-      {
-        "id": 42,
-        "title": "Investigate track artwork display in list view",
-        "description": "Investigate why track artwork is not displaying properly in list view despite being present in data",
-        "details": "Analyzed track artwork display issue in album detail pages, confirmed track images are present in parsed data and accessible via API, identified potential UI rendering or CSS issues with track image display in list view",
-        "testStrategy": "",
-        "status": "done",
-        "dependencies": [],
-        "priority": "medium",
-        "subtasks": []
-      },
-      {
-        "id": 43,
-        "title": "Fix publisher avatar to use last remote item artwork",
-        "description": "Updated publisher pages to use artwork from the last remote item in the publisher feed for the avatar instead of the first item, while keeping the publisher's main artwork for background",
-        "details": "Modified PublisherDetailClient.tsx to select feedInfo.remoteItems[feedInfo.remoteItems.length - 1] instead of feedInfo.remoteItems[0] for avatar artwork. Also updated parsing script comments to clarify the chronological order of remote items.",
-        "testStrategy": "",
-        "status": "done",
-        "dependencies": [],
-        "priority": "medium",
-        "subtasks": []
-      },
-      {
-        "id": 45,
-        "title": "Fix Site Loading Performance Issues",
-        "description": "Investigate and resolve current site loading slowdown issues",
-        "details": "Based on investigation, the site loading performance issues appear to be caused by: 1) Large parsed-feeds.json file (512KB) - Has grown from ~400K to 512K, causing slower API responses; 2) Multiple backup files - 20+ backup files in data/ directory may be affecting file system performance; 3) API caching strategy - Current 5-minute cache may not be optimal for the large data size; 4) Image loading optimization - Multiple image domains and CDN configurations may need tuning. Immediate actions needed: Optimize parsed-feeds.json by removing unnecessary data or implementing pagination, clean up backup files to reduce file system overhead, implement better caching strategy for large data files, consider implementing data compression or streaming for large responses, review image loading and CDN configuration for performance bottlenecks.",
-        "testStrategy": "Measure page load times before and after optimizations, analyze network requests, check API response times, verify caching effectiveness, and test on different devices and network conditions.",
-        "status": "done",
-        "dependencies": [],
-        "priority": "high",
-        "subtasks": []
-      },
-      {
-        "id": 46,
-        "title": "Critical: Fix Infinite Recursion Error",
-        "description": "Fix infinite recursion error causing site to crash",
-        "details": "The site is experiencing 'too much recursion' errors in NextJS, likely caused by recent performance optimizations. Need to immediately identify and fix the recursive function calls that are causing the browser to crash. This is a critical issue that prevents the site from functioning.",
-        "testStrategy": "Test site functionality after fix, ensure no infinite loops, verify all features work properly.",
-        "status": "done",
-        "dependencies": [],
-        "priority": "high",
-        "subtasks": []
-      },
-      {
-        "id": 47,
-        "title": "Fix Service Worker API Interception and Decoding Errors",
-        "description": "Fix Service Worker issues causing API decoding failures",
-        "details": "The site is experiencing Service Worker issues where it's intercepting API requests to /api/albums and causing 'Decoding failed' errors. Need to fix the Service Worker configuration to properly handle API requests and prevent decoding failures. The Service Worker is interfering with the API responses and causing the site to fail loading album data. UPDATE: Service Worker is now disabled but 'Decoding failed' errors persist. This suggests the issue is not with Service Worker but with the API response itself or how it's being processed. CRITICAL: Infinite recursion errors persist even after removing debugging code. The page loads visually but JavaScript crashes with 'too much recursion' errors in NextJS. Need to identify the root cause in React component logic, likely in useEffect dependencies, state updates, or component re-rendering cycles.",
-        "testStrategy": "Test API endpoints directly, verify Service Worker doesn't interfere with API requests, ensure album data loads properly.",
-        "status": "done",
-        "dependencies": [],
-        "priority": "high",
-        "subtasks": []
-      },
-      {
-        "id": 48,
-        "title": "Fix Auto-Play Not Working",
-        "description": "Fix auto-play functionality so that audio automatically starts playing when users click on album tracks or when the player is initialized",
-        "details": "The audio player should automatically start playing when users click on album tracks or when the player is initialized. This includes resolving any browser autoplay restrictions, ensuring proper audio context initialization, and handling mobile device autoplay limitations. Need to investigate current audio context setup, browser autoplay policies, and mobile device compatibility.",
-        "testStrategy": "Test auto-play functionality across different browsers and devices. Verify that clicking on tracks starts playback immediately, and that the audio context initializes properly without user interaction requirements.",
-        "status": "done",
-        "dependencies": [],
-        "priority": "high",
-        "subtasks": []
-      },
-      {
-        "id": 49,
-        "title": "Fix Playlist Pages Don't Load",
-        "description": "Fix issues where playlist pages are not loading properly or are showing errors when users try to access them",
-        "details": "Investigate and resolve issues with playlist page loading. This includes checking the playlist route implementation, data fetching, error handling, and ensuring proper rendering of playlist content. Need to identify whether the issue is with the API endpoint, data processing, or frontend rendering.",
-        "testStrategy": "Test playlist page access and functionality. Verify that playlist pages load correctly, display proper content, and handle any errors gracefully. Check both individual playlist pages and playlist listing pages.",
-        "status": "done",
-        "dependencies": [],
-        "priority": "high",
-        "subtasks": []
-      },
-      {
-        "id": 51,
-        "title": "Auto-Add All Tracks Found in Shows to Site",
-        "description": "Implement functionality to automatically detect and add any individual tracks found within shows/episodes to the site's music catalog",
-        "details": "Create a system to automatically extract and add individual tracks from shows/episodes to the site. This includes parsing show content to identify individual songs, extracting track metadata (artist, title, duration), and adding them to the main music catalog. Need to implement track detection algorithms, metadata extraction, and integration with the existing album/feed system.",
-        "testStrategy": "Test the automatic track detection and addition system. Verify that individual tracks from shows are properly identified, extracted, and added to the site catalog. Check that track metadata is accurate and that the tracks appear in search results and main music listings.",
-        "status": "done",
-        "dependencies": [],
-        "priority": "medium",
-        "subtasks": []
-      },
-      {
-        "id": 52,
-        "title": "Create Doerfels-Only Version for TJ",
-        "description": "Create a specialized version of the site that only shows content from Doerfels, filtering out all other publishers and feeds for TJ's use",
-        "details": "Develop a Doerfels-only version of the application that filters content to show only Doerfels-related music and shows. This includes creating a separate deployment or configuration option, implementing content filtering logic, updating the UI to reflect the Doerfels-only branding, and ensuring all functionality works with the filtered content set.",
-        "testStrategy": "Test the Doerfels-only version to ensure it only displays Doerfels content, maintains all core functionality (playback, navigation, search), and provides a clean user experience focused on Doerfels music and shows.",
-        "status": "done",
-        "dependencies": [],
-        "priority": "medium",
-        "subtasks": []
-      },
-      {
-        "id": 53,
-        "title": "Fix and Complete Auto Playlist Maker for Music Shows",
-        "description": "Work on and fix the auto playlist maker functionality for music shows that was started but needs completion and debugging",
-        "details": "Continue development and fix issues with the auto playlist maker for music shows. This includes completing the implementation, debugging any existing issues, ensuring proper playlist generation from music show content, and integrating it with the existing playlist system. Need to investigate the current implementation status and identify what needs to be fixed or completed.",
-        "testStrategy": "Test the auto playlist maker functionality to ensure it properly generates playlists from music show content, handles various show formats correctly, and integrates seamlessly with the existing playlist system. Verify that generated playlists are accurate and functional.",
-        "status": "done",
-        "dependencies": [],
-        "priority": "high",
-        "subtasks": []
-      },
-      {
-        "id": 54,
-        "title": "Add Bloodshot Lies Album Art Background",
-        "description": "Implemented Bloodshot Lies album art as the main page background with proper styling and positioning",
-        "details": "- Added bloodshot-lies-big.jpg to public directory\n- Updated app/layout.tsx to use center/contain positioning for full image display\n- Set background opacity to 15% for subtle effect\n- Updated app/globals.css with supporting styles\n- Used center/contain instead of center/cover to show complete album art without cropping\n- Background displays full stylized head with neural pathways, \"DV\" logo, \"Bloodshot Lies\" text, and \"THE DOERFELS\" text",
-        "testStrategy": "",
-        "status": "done",
-        "dependencies": [],
-        "priority": "medium",
-        "subtasks": []
-      }
-    ],
-    "metadata": {
-      "name": "master",
-      "description": "Main task list for FUCKIT podcast/music streaming application",
-      "created": "2025-01-27T00:00:00.000Z",
-      "lastModified": "2025-01-27T00:00:00.000Z",
-      "updated": "2025-07-31T01:24:50.158Z"
-=======
       }
     ],
     "metadata": {
       "created": "2025-08-01T21:46:44.417Z",
       "updated": "2025-08-01T22:22:51.044Z",
       "description": "Music track extraction feature development"
->>>>>>> 65e12116
     }
   },
   "audio-playback-fixes": {
