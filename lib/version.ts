/**
 * Application Version Management
 * Auto-increments on GitHub changes via git hooks
 */

export interface AppVersion {
  major: number;
  minor: number;
  patch: number;
  build: number;
}

// Current version - starts at 1.000
export const currentVersion: AppVersion = {
  major: 1,
  minor: 0,
<<<<<<< HEAD
  patch: 407,
  build: 332
=======
  patch: 405,
  build: 330
>>>>>>> 50ddb0eb
};

/**
 * Format version as string (e.g., "1.001", "1.023")
 */
export function formatVersion(version: AppVersion = currentVersion): string {
  const minorPatch = (version.minor * 100 + version.patch).toString().padStart(3, '0');
  return `${version.major}.${minorPatch}`;
}

/**
 * Increment version by 0.001
 */
export function incrementVersion(version: AppVersion): AppVersion {
  let newPatch = version.patch + 1;
  let newMinor = version.minor;
  let newMajor = version.major;

  // Handle rollover: 0.999 -> 1.000
  if (newPatch >= 1000) {
    newPatch = 0;
    newMinor += 1;
    
    if (newMinor >= 10) {
      newMinor = 0;
      newMajor += 1;
    }
  }

  return {
    major: newMajor,
    minor: newMinor,
    patch: newPatch,
    build: version.build + 1
  };
}

/**
 * Get full version string with build number
 */
export function getFullVersionString(): string {
  return `v${formatVersion()} (build ${currentVersion.build})`;
}

/**
 * Get simple version string
 */
export function getVersionString(): string {
  return `v${formatVersion()}`;
}<|MERGE_RESOLUTION|>--- conflicted
+++ resolved
@@ -14,13 +14,8 @@
 export const currentVersion: AppVersion = {
   major: 1,
   minor: 0,
-<<<<<<< HEAD
-  patch: 407,
-  build: 332
-=======
-  patch: 405,
-  build: 330
->>>>>>> 50ddb0eb
+  patch: 408,
+  build: 333
 };
 
 /**
