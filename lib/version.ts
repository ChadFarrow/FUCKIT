--- conflicted
+++ resolved
@@ -14,13 +14,8 @@
 export const currentVersion: AppVersion = {
   major: 1,
   minor: 0,
-<<<<<<< HEAD
-  patch: 6,
-  build: 6
-=======
-  patch: 3,
-  build: 3
->>>>>>> 6405b5ec
+  patch: 7,
+  build: 7
 };
 
 /**
