/**
 * Application Version Management
 * Auto-increments on GitHub changes via git hooks
 */

export interface AppVersion {
  major: number;
  minor: number;
  patch: number;
  build: number;
}

// Current version - starts at 1.000
export const currentVersion: AppVersion = {
  major: 1,
  minor: 0,
<<<<<<< HEAD
  patch: 401,
  build: 326
=======
  patch: 399,
  build: 324
>>>>>>> fefbf9a8
};

/**
 * Format version as string (e.g., "1.001", "1.023")
 */
export function formatVersion(version: AppVersion = currentVersion): string {
  const minorPatch = (version.minor * 100 + version.patch).toString().padStart(3, '0');
  return `${version.major}.${minorPatch}`;
}

/**
 * Increment version by 0.001
 */
export function incrementVersion(version: AppVersion): AppVersion {
  let newPatch = version.patch + 1;
  let newMinor = version.minor;
  let newMajor = version.major;

  // Handle rollover: 0.999 -> 1.000
  if (newPatch >= 1000) {
    newPatch = 0;
    newMinor += 1;
    
    if (newMinor >= 10) {
      newMinor = 0;
      newMajor += 1;
    }
  }

  return {
    major: newMajor,
    minor: newMinor,
    patch: newPatch,
    build: version.build + 1
  };
}

/**
 * Get full version string with build number
 */
export function getFullVersionString(): string {
  return `v${formatVersion()} (build ${currentVersion.build})`;
}

/**
 * Get simple version string
 */
export function getVersionString(): string {
  return `v${formatVersion()}`;
}<|MERGE_RESOLUTION|>--- conflicted
+++ resolved
@@ -14,13 +14,8 @@
 export const currentVersion: AppVersion = {
   major: 1,
   minor: 0,
-<<<<<<< HEAD
-  patch: 401,
-  build: 326
-=======
-  patch: 399,
-  build: 324
->>>>>>> fefbf9a8
+  patch: 402,
+  build: 327
 };
 
 /**
